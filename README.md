--- conflicted
+++ resolved
@@ -3,10 +3,9 @@
 ## Objectives
 
 1. Explain the concept of an ORM and why we build them.
-2. Describe the code that will map your Ruby objects to a database. 
+2. Describe the code that will map your Ruby objects to a database.
 
 ## What is ORM?
-
 Object Relational Mapping (ORM) is the technique of accessing a relational database using an object-oriented programming language. Object Relational Mapping is a way for our Ruby programs to manage database data by "mapping" database tables to classes and instances of classes to rows in those tables.
 
 There is no special programming magic to an ORM––it is simply a manner in which we implement the code that connects our Ruby program to our database. For example, you may have seen code that connects your Ruby program to a given database:
@@ -21,20 +20,18 @@
 
 **When "mapping" our program to a database, we equate classes with database tables and instances of those classes with table rows.**
 
-You may also see this referred to as "wrapping" a database, because we are writing Ruby code that "wraps" or handles SQL. 
+You may also see this referred to as "wrapping" a database, because we are writing Ruby code that "wraps" or handles SQL.
 
 ## Why Use ORM?
-
 There are a number of reasons why we use the ORM pattern. Two good ones are:
 
-* Cutting down on repetitious code. 
-* Implementing conventional patterns that are organized and sensical. 
+* Cutting down on repetitious code.
+* Implementing conventional patterns that are organized and sensical.
 
 ### Cutting Down on Repetition
-
 Let's take a look at some of the common code we might use to interact our Ruby program with our database.
 
-Let's say we have a program that helps a veterinary office keep track of the pets it treats and those pets' owners. Such a program would have an `Owners` class and `Cats` class (among classes to represent other pets). Our program surely needs to connect to a database so that the veterinary office can persist information about its pets and owners. 
+Let's say we have a program that helps a veterinary office keep track of the pets it treats and those pets' owners. Such a program would have an `Owners` class and `Cats` class (among classes to represent other pets). Our program surely needs to connect to a database so that the veterinary office can persist information about its pets and owners.
 
 Our program would create a connection to the database:
 
@@ -58,26 +55,26 @@
 database_connection.execute("INSERT INTO cats (name, breed, age) VALUES ('Hana', 'tortoiseshell', 1)")
 ```
 
-Notice that in the lines of code above, there is a lot of repetition. In fact, the only difference between the two lines in which we insert data into the database are the actual values. 
+Notice that in the lines of code above, there is a lot of repetition. In fact, the only difference between the two lines in which we insert data into the database are the actual values.
 
-The repetition would also occur for other SQL statements we might want to execute against our database. Any `SELECT` queries, for example, would repeat the call to the `database_connection.execute` method and differ only in the specifics of what data we are selecting from which table. 
+The repetition would also occur for other SQL statements we might want to execute against our database. Any `SELECT` queries, for example, would repeat the call to the `database_connection.execute` method and differ only in the specifics of what data we are selecting from which table.
 
-As programers, you might remember, we are lazy. We don't like to repeat ourselves if we can avoid it. Repetition qualifies as a "code smell". Instead of repeating the same, or similar, code any time we want to perform common actions against our database, we can write a series of methods to abstract that behavior. 
+As programers, you might remember, we are lazy. We don't like to repeat ourselves if we can avoid it. Repetition qualifies as a "code smell". Instead of repeating the same, or similar, code any time we want to perform common actions against our database, we can write a series of methods to abstract that behavior.
 
-For example, we can write a `.save` method on our `Cats` class that handles the common action of `INSERT`ing data into the database. 
+For example, we can write a `.save` method on our `Cats` class that handles the common action of `INSERT`ing data into the database.
 
 ```ruby
 class Cat
 
   @@all = []
-  
+
   def initialize(name, breed, age)
     @name = name
     @breed = breed
     @age = age
     @@all << self
   end
-  
+
   def self.all
     @@all
   end
@@ -101,24 +98,19 @@
 end
 ```
 
-Here we establish the connection to our database, create two new cats and then iterate over our collection of cat instances stored in the `Cat.all` method. Inside this iteration, we use the `Cat.save` method, giving it arguments of the data specific to each cat to `INSERT` those cat records into the cats table. 
+Here we establish the connection to our database, create two new cats and then iterate over our collection of cat instances stored in the `Cat.all` method. Inside this iteration, we use the `Cat.save` method, giving it arguments of the data specific to each cat to `INSERT` those cat records into the cats table.
 
-Now, thanks to our `Cats.save` method, we have some re-usable code––code that we can easily use again and again to "save" or `INSERT`, cat records into the database. 
+Now, thanks to our `Cats.save` method, we have some re-usable code––code that we can easily use again and again to "save" or `INSERT`, cat records into the database.
 
 This is just one example of the types of methods we will learn to build as we create our ORM. *Don't worry too much about the code shown above.* We'll learn more about how and why we define our ORM methods later on. This is just a preview of the kind of method we will write to tell our classes how to talk to our database.
 
-### Logical Design 
+### Logical Design  
+Another important reason to implement the ORM pattern is that it just makes sense. Telling our Ruby program to communicate with our database is confusing enough without each individual developer having to make their own, individual decision about *how* our program should talk to our database.
 
-Another important reason to implement the ORM pattern is that it just makes sense. Telling our Ruby program to communicate with our database is confusing enough without each individual developer having to make their own, individual decision about *how* our program should talk to our database. 
+Instead, we follow the convention: classes are mapped to or equated with tables and instances of a class are equated to table rows.
 
-Instead, we follow the convention: classes are mapped to or equated with tables and instances of a class are equated to table rows. 
+If we have a `Cat` class, we have a cats table. Cat instances get stored as rows in the cats table.
 
-If we have a `Cat` class, we have a cats table. Cat instances get stored as rows in the cats table. 
-
-<<<<<<< HEAD
-Further, we don't have to make our own, potentially confusing or non-sensical decision about what kinds of methods we will build to help our classes communicate with our database. Just like the `#save` method we previewed above, we will learn to build a series of common, conventional methods that our programs can rely on again and again to communicate with our database. 
-=======
-Further, we don't have to make our own, potentially confusing or non-sensical decision about what kinds of methods we will build to help our classes communicate with our database. Just like the `.save` method we previewed above, we will learn to build a series of common, conventional methods that our programs can rely on again and again to communicate with our database. 
->>>>>>> da28c5d6
+Further, we don't have to make our own potentially confusing or non-sensical decision about what kinds of methods we will build to help our classes communicate with our database. Just like the `.save` method we previewed above, we will learn to build a series of common, conventional methods that our programs can rely on again and again to communicate with our database.
 
 <a href='https://learn.co/lessons/ruby-orm' data-visibility='hidden'>View this lesson on Learn.co</a>